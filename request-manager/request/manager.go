--- conflicted
+++ resolved
@@ -52,25 +52,15 @@
 
 // manager implements the Manager interface.
 type manager struct {
-<<<<<<< HEAD
-	gr  *grapher.Grapher
-=======
 	grf grapher.GrapherFactory
->>>>>>> 4a665ab0
 	dbc db.Connector
 	jrc jr.Client
 	*sync.Mutex
 }
 
-<<<<<<< HEAD
-func NewManager(gr *grapher.Grapher, dbc db.Connector, jrClient jr.Client) Manager {
-	return &manager{
-		gr:    gr,
-=======
 func NewManager(grf grapher.GrapherFactory, dbc db.Connector, jrClient jr.Client) Manager {
 	return &manager{
 		grf:   grf,
->>>>>>> 4a665ab0
 		dbc:   dbc,
 		jrc:   jrClient,
 		Mutex: &sync.Mutex{},
@@ -83,16 +73,10 @@
 		return req, ErrInvalidParams
 	}
 
-<<<<<<< HEAD
-	reqUuid := util.UUID()
-	req = proto.Request{
-		Id:        reqUuid,
-=======
 	reqIdBytes := util.XID()
 	reqId := reqIdBytes.String()
 	req = proto.Request{
 		Id:        reqId,
->>>>>>> 4a665ab0
 		Type:      reqParams.Type,
 		CreatedAt: time.Now(),
 		State:     proto.STATE_PENDING,
@@ -106,12 +90,8 @@
 	}
 
 	// Resolve the request into a graph, and convert to a proto.JobChain.
-<<<<<<< HEAD
-	g, err := m.gr.CreateGraph(reqParams.Type, args)
-=======
 	gr := m.grf.Make()
 	g, err := gr.CreateGraph(reqParams.Type, args)
->>>>>>> 4a665ab0
 	if err != nil {
 		return req, err
 	}
@@ -137,11 +117,7 @@
 		jc.Jobs[name] = job
 	}
 	jc.State = proto.STATE_PENDING
-<<<<<<< HEAD
-	jc.RequestId = reqUuid
-=======
 	jc.RequestId = reqId
->>>>>>> 4a665ab0
 	req.JobChain = jc
 	req.TotalJobs = len(jc.Jobs)
 
@@ -170,11 +146,7 @@
 
 	q := "INSERT INTO requests (request_id, type, state, user, created_at, total_jobs) VALUES (?, ?, ?, ?, ?, ?)"
 	_, err = txn.Exec(q,
-<<<<<<< HEAD
-		req.Id,
-=======
 		reqIdBytes,
->>>>>>> 4a665ab0
 		req.Type,
 		req.State,
 		req.User,
@@ -187,11 +159,7 @@
 
 	q = "INSERT INTO raw_requests (request_id, request, job_chain) VALUES (?, ?, ?)"
 	if _, err = txn.Exec(q,
-<<<<<<< HEAD
-		req.Id,
-=======
 		reqIdBytes,
->>>>>>> 4a665ab0
 		rawParams,
 		rawJc); err != nil {
 		return req, err
@@ -408,12 +376,8 @@
 		return requestList
 	}
 
-<<<<<<< HEAD
-	req := m.gr.Sequences()
-=======
 	gr := m.grf.Make()
 	req := gr.Sequences()
->>>>>>> 4a665ab0
 	sortedReqNames := make([]string, 0, len(req))
 	for name := range req {
 		sortedReqNames = append(sortedReqNames, name)
