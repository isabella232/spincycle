// Copyright 2017, Square, Inc.

// Package job provides job-related interfaces, data structures, and errors.
// To avoid an import cycle, this package must not have external dependencies
// because everything else depends on it.
package job

// A Job is the smallest, reusable building block in Spin Cycle that has meaning
// by itself. A job should, ideally, do one thing. For example: "DownSIP" brings
// down a SIP. This job is meaningful by itself and highly reusable.
//
// Spin Cycle defines the Job interface, but jobs are provided by an external
// repo (imported in external/jobs.go). This is known as "BYOJ": bring your own
// jobs. A job must implement and be able to accomplish its purpose only through
// this interface because Spin Cycle only uses this interface.
//
// The Job interface has two sides: one for the Request Manager (RM), the other
// for the Job Runner (JR). The RM calls Create and Serialize, and the JR calls
// the other methods. The call sequence is: Create, Serialize, Deserialize, Run.
type Job interface {
	// Create allows the job to get and save internal data needed to run later.
	// The job can save jobArgs and set new ones for other jobs.
	//
	// This method is only called once by the Request Manager when constructing
	// a job chain. Construction of the job chain fails if an error is returned.
	Create(jobArgs map[string]string) error

	// Serialize returns all internal data needed to run later. The reciprocal
	// method is Deserialize.
	//
	// This method is only called once by the Request Manager when constructing
	// a job chain. Construction of the job chain fails if an error is returned.
	Serialize() ([]byte, error)

	// Deserialize sets internal data needed to run later. The reciprocal
	// method is Serialize.
	//
	// This method is only called once by the Job Runner when reconstructing
	// a job chain. Reconstruction of the job chain fails if an error is
	// returned.
	Deserialize([]byte) error

	// Run runs the job using its interal data and the run-time jobData from
	// previously-ran (upstream) jobs. Run can modify jobData. Run is expected
	// to block, but the job must respond to Stop and Status while running.
	// The returned error, if any, indicates a problem before or after running
	// the job. The final state of the job is returned in the Return structure,
	// along with other things like the error and exit code (if there was one).
	// The final state is the most imporant field because it is used by the JR
	// to determine how to handle a job when it's done running.
	//
	// Currently, the Job Runner only calls this method once. Resuming a job is
	// not currently supported.
	Run(jobData map[string]interface{}) (Return, error)

	// Stop stops a job. The Job Runner calls this method when stopping a job
	// chain before it has completed. The job must respond to Stop while Run
	// is executing. Stop is expected to block but also return quickly.
	Stop() error

	// Status returns the real-time status of the job. The job must respond
	// to Status while Run is executing. Status is expected to block but also
	// return quickly.
	Status() string

	// Name returns the name of the job.
	Name() string

	// Type returns the type of the job.
	Type() string
}

// A Factory instantiates a Job of the given type. A factory only instantiates
// a new Job object, it must not call any Job interface methods on the newly
// create job. If an error is returned, the returned Job should be ignored.
//
// Spin Cycle does not and should not know how to instantiate jobs because they
// are external (imported in external/jobs.go). Once a job is instantiated with
// external, implementation-specific details, Spin Cycle only needs to know and
// use the Job interface methods.
type Factory interface {
	Make(jobType, jobName string) (Job, error)
}

<<<<<<< HEAD
// Return represents return values and output from a job. State indicates how
// the job completed. If State == proto.STATE_COMPLETE, the job completed
// successfully. Anything else indicates that the job failed or didn't complete,
// which will probably cause the job chain to stop. The job is responsible for
// adhering to this convention.
//
// State, Exit, and Error are not mutually exclusive. A job can return State =
// STATE_COMPLETE to indicate success but also a non-nil Error or a non-zero
// Exit. This is useful for idempotent jobs and logging that the job was
// successful because it handled being re-ran. For example, a job could delete
// a record, but when re-ran the record has already been deleted, so the job
// is successful but reports Error = ErrRecordNotFound for logging.
=======
// Return represents return values and output from a job. State indicates
// how the job completed. Success is STATE_COMPLETE. Exit, Error, and the
// other fields do not impact the success or failure of a job - they are
// only used for logging. If there was an error running a job, it is up to
// that job to make sure it sets a Return State that is not STATE_COMPLETE.
>>>>>>> 74557ae2
type Return struct {
	State  byte   // proto/STATE_ const
	Exit   int64  // Unix exit code
	Error  error  // Go error
	Stdout string // stdout output
	Stderr string // stderr output
}

// A Repo stores jobs, abstracting away the actual storage method.
type Repo interface {
	Add(Job) error
	Remove(Job) error
	Get(jobName string) (Job, error)
}<|MERGE_RESOLUTION|>--- conflicted
+++ resolved
@@ -82,7 +82,6 @@
 	Make(jobType, jobName string) (Job, error)
 }
 
-<<<<<<< HEAD
 // Return represents return values and output from a job. State indicates how
 // the job completed. If State == proto.STATE_COMPLETE, the job completed
 // successfully. Anything else indicates that the job failed or didn't complete,
@@ -95,13 +94,6 @@
 // successful because it handled being re-ran. For example, a job could delete
 // a record, but when re-ran the record has already been deleted, so the job
 // is successful but reports Error = ErrRecordNotFound for logging.
-=======
-// Return represents return values and output from a job. State indicates
-// how the job completed. Success is STATE_COMPLETE. Exit, Error, and the
-// other fields do not impact the success or failure of a job - they are
-// only used for logging. If there was an error running a job, it is up to
-// that job to make sure it sets a Return State that is not STATE_COMPLETE.
->>>>>>> 74557ae2
 type Return struct {
 	State  byte   // proto/STATE_ const
 	Exit   int64  // Unix exit code
